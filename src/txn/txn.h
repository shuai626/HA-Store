#ifndef _TXN_H_
#define _TXN_H_

#include <map>
#include <set>
#include <vector>
#include <deque>

#include "utils/static_thread_pool.h"
#include "utils/common.h"

using std::map;
using std::set;
using std::vector;
using std::deque;

// Txns can have five distinct status values:
enum TxnStatus
{
    INCOMPLETE  = 0,  // Not yet executed
    COMPLETED_C = 1,  // Executed (with commit vote)
    COMPLETED_A = 2,  // Executed (with abort vote)
    COMMITTED   = 3,  // Committed
    ABORTED     = 4,  // Aborted
};

class Txn
{
   public:
    // Commit vote defauls to false. Only by calling "commit"
    Txn() : status_(INCOMPLETE) {}
    virtual ~Txn() {}
    virtual Txn* clone() const = 0;  // Virtual constructor (copying)

    // Method containing all the transaction's method logic.
    virtual void Run() = 0;

    // Returns the Txn's current execution status.
    TxnStatus Status() { return status_; }
    // Checks for overlap in read and write sets. If any key appears in both,
    // an error occurs.
    void CheckReadWriteSets();

   protected:
    // Copies the internals of this txn into a given transaction (i.e.
    // the readset, writeset, and so forth).  Be sure to modify this method
    // to copy any new data structures you create.
    void CopyTxnInternals(Txn* txn) const;

    friend class TxnProcessor;

    // Method to be used inside 'Execute()' function when reading records from
    // the database. If record corresponding with specified 'key' exists, sets
    // '*value' equal to the record value and returns true, else returns false.
    //
    // Requires: key appears in readset or writeset
    //
    // Note: Can ONLY be called from inside the 'Execute()' function.
    bool Read(const Key& key, Value* value);

    // Method to be used inside 'Execute()' function when writing records to
    // the database.
    //
    // Requires: key appears in writeset
    //
    // Note: Can ONLY be called from inside the 'Execute()' function.
    void Write(const Key& key, const Value& value);

// Macro to be used inside 'Execute()' function when deciding to COMMIT.
//
// Note: Can ONLY be called from inside the 'Execute()' function.
#define COMMIT                 \
    do                         \
    {                          \
        status_ = COMPLETED_C; \
        return;                \
    } while (0)

// Macro to be used inside 'Execute()' function when deciding to ABORT.
//
// Note: Can ONLY be called from inside the 'Execute()' function.
#define ABORT                  \
    do                         \
    {                          \
        status_ = COMPLETED_A; \
        return;                \
    } while (0)

    // Set of all keys that may need to be read in order to execute the
    // transaction.
    set<Key> readset_;

    // Set of all keys that may be updated when executing the transaction.
    set<Key> writeset_;

    // Results of reads performed by the transaction.
    map<Key, Value> reads_;

    // Key, Value pairs WRITTEN by the transaction.
    map<Key, Value> writes_;

    // Transaction's current execution status.
    TxnStatus status_;

    // Unique, monotonically increasing transaction ID, assigned by TxnProcessor.
    uint64 unique_id_;

    // Start index (used for OCC).
    int64_t occ_start_idx_;

    // Timestamp (used for H-Store).
    time_t hstore_start_time_;

    // Cond and wait structures (used for H-Store).
    pthread_mutex_t hstore_subplan_mutex_;
    pthread_cond_t h_store_subplan_cond_;

    pthread_mutex_t hstore_commit_abort_mutex_;
    pthread_cond_t hstore_commit_abort_cond_;

    // H-Store partition threads that have yet to respond back to Command Router
    set<StaticThreadPool*> hstore_pending_partition_threads_;

    // Flag for txn class type: false = single-site/one-shot/sterile, true = multipartition
    volatile bool hstore_is_multipartition_transaction_;

    // Flag that checks if any partition thread aborted a multipartition transaction
    volatile bool hstore_is_aborted_;

<<<<<<< HEAD

    volatile bool hstore_is_first_phase_multitxn_;
=======
    volatile bool hstore_commit_abort_;
>>>>>>> 32fcbe79
};

#endif  // _TXN_H_<|MERGE_RESOLUTION|>--- conflicted
+++ resolved
@@ -127,12 +127,9 @@
     // Flag that checks if any partition thread aborted a multipartition transaction
     volatile bool hstore_is_aborted_;
 
-<<<<<<< HEAD
 
     volatile bool hstore_is_first_phase_multitxn_;
-=======
     volatile bool hstore_commit_abort_;
->>>>>>> 32fcbe79
 };
 
 #endif  // _TXN_H_