--- conflicted
+++ resolved
@@ -10,15 +10,12 @@
 // Thread & queue counts for StaticThreadPool initialization.
 #define THREAD_COUNT 8
 
-<<<<<<< HEAD
 // wait time for basic strategy
 #define BASIC_WAIT_TIME       100
 
 #define ADVANCED_H_STORE_ON   0
-=======
 #define INTERMEDIATE_PLAN_THRESHOLD 5
 #define ADVANCED_PLAN_THRESHOLD 10
->>>>>>> 32fcbe79
 
 TxnProcessor::TxnProcessor(CCMode mode, int dbsize, int partition_thread_count) : mode_(mode), tp_(THREAD_COUNT), next_unique_id_(1)
 {
@@ -737,6 +734,7 @@
             // Ask all threads to abort the transaction
             // Partition threads will all see that hstore_is_aborted is true and ABORT
             pthread_mutex_lock(&txn->hstore_commit_abort_mutex_);
+            txn->hstore_commit_abort_ = true;
             pthread_cond_broadcast(&txn->hstore_commit_abort_cond_);
             pthread_mutex_unlock(&txn->hstore_commit_abort_mutex_);
         }
@@ -775,29 +773,15 @@
     // Transaction commits, so add to finished queue and commited txn list
     txn->status_ = COMMITTED;
 
-    if (txn->status_ == COMMITTED) 
-    {
-        mutex_.Lock();
-        committed_txns_.Push(txn);
-
-        // Update relevant data structure
-        txn_results_.Push(txn);
-        mutex_.Unlock();
-    }
-    else 
-    {
-        // Cleanup txn
-        txn->reads_.clear();
-        txn->writes_.clear();
-        txn->status_ = INCOMPLETE;
-
-        // Completely restart the transaction.
-        mutex_.Lock();
-        txn->unique_id_ = next_unique_id_;
-        next_unique_id_++;
-        txn_requests_.Push(txn);
-        mutex_.Unlock();
-    }
+
+    mutex_.Lock();
+    committed_txns_.Push(txn);
+
+    // Update relevant data structure
+    txn_results_.Push(txn);
+    mutex_.Unlock();
+
+
 }
 
 /* TODO: Implement logic that each partition thread performs. Assume each partition
@@ -807,18 +791,11 @@
    i.e. if partition = 1, then only read and write values from [ (db_size/ partition_count)*partition, (db_size/ partition_count)*(partition+1) )  */
 void TxnProcessor::HStorePartitionThreadExecuteTxn(Txn* txn, StaticThreadPool* tp)
 {
-    pthread_mutex_lock(&txn->hstore_subplan_mutex_);
-    
-    // Remove a partition thread from the deque
-    // This can be any arbitrary thread
-    txn->hstore_pending_partition_threads_.erase(tp);
-    pthread_cond_broadcast(&txn->h_store_subplan_cond_);
-    pthread_mutex_unlock(&txn->hstore_subplan_mutex_);
-
-<<<<<<< HEAD
+
+    int partition = tp->GetIndex();
     //if always using advance strategy
     if (ADVANCED_H_STORE_ON){
-        HStoreAdvancedExecuteTxn(Txn* txn, int partitions);
+        HStoreAdvancedExecuteTxn(txn, partition);
     } else {
         //basic strategy
         if(strategy_ == 0) {
@@ -828,8 +805,27 @@
             HStoreBasicExecuteTxn(txn, partition, BASIC_WAIT_TIME*2);
         //advanced strategy
         }else if (strategy_ == 2) { 
-            HStoreAdvancedExecuteTxn(Txn* txn, int partitions);
-        }
+            HStoreAdvancedExecuteTxn(txn, partition);
+        }
+    }
+
+    pthread_mutex_lock(&txn->hstore_subplan_mutex_);
+    
+    // Remove a partition thread from the deque
+    // This can be any arbitrary thread
+    txn->hstore_pending_partition_threads_.erase(tp);
+    pthread_cond_broadcast(&txn->h_store_subplan_cond_);
+    pthread_mutex_unlock(&txn->hstore_subplan_mutex_);
+
+    if (txn->hstore_is_multipartition_transaction_)
+    {
+        pthread_mutex_lock(&txn->hstore_commit_abort_mutex_);
+        while (!txn->hstore_commit_abort_)
+        {
+            pthread_cond_wait(&txn->hstore_commit_abort_cond_, &txn->hstore_commit_abort_mutex_);
+        }
+        //add abort logic
+        pthread_mutex_unlock(&txn->hstore_commit_abort_mutex_);
     }
 
 
@@ -860,16 +856,7 @@
 //     When running subplan, if plan breaks OCC then abort.
 //         Start timestamp is the timestamp received upon entering the system.
 //     If commit, then place results inside a finished queue
-=======
-    if (txn->hstore_is_multipartition_transaction_)
-    {
-        pthread_mutex_lock(&txn->hstore_commit_abort_mutex_);
-        while (!txn->hstore_commit_abort_)
-        {
-            pthread_cond_wait(&txn->hstore_commit_abort_cond_, &txn->hstore_commit_abort_mutex_);
-        }
-        pthread_mutex_unlock(&txn->hstore_commit_abort_mutex_);
-    }
+
 /*
 If strategy_ = 0: Implement basic H-Store concurrency control
     For Put() and Expect():
@@ -893,5 +880,4 @@
         Start timestamp is the timestamp received upon entering the system.
     If commit, then place results inside a finished queue
 */
->>>>>>> 32fcbe79
 }